from env.finger import Finger

from learning.eval_actor import eval_batch_actor

from learning.train_state import TrainConfig, TrainState

from learning.training.train_rollout import train_rollout

from nets.nets import (
    StateEncoder,
    ActionEncoder,
    TransitionModel,
    StateDecoder,
    ActionDecoder,
)

import orbax.checkpoint as ocp
import optax

import jax
from jax import numpy as jnp
from jax.experimental.host_callback import id_tap

import wandb

import shutil
from pathlib import Path
import os
import sys
import time

seed = 0

# Generate random key
key = jax.random.PRNGKey(seed)
checkpoint_dir = Path("checkpoints")

checkpointer = ocp.PyTreeCheckpointer()

learning_rate = float(1e-4)
every_k = 1

env_cls = Finger

env_config = env_cls.get_config()

latent_state_dim = 6
latent_action_dim = 2

train_config = TrainConfig.init(
    learning_rate=learning_rate,
    optimizer=optax.chain(
        optax.zero_nans(),
        optax.lion(
            learning_rate=optax.cosine_onecycle_schedule(
                transition_steps=8192,
                peak_value=learning_rate,
                pct_start=0.3,
                div_factor=10.0,
                final_div_factor=0.25,
            )
        ),
    ),
    state_encoder=StateEncoder(latent_state_dim=latent_state_dim),
    action_encoder=ActionEncoder(latent_action_dim=latent_action_dim),
    transition_model=TransitionModel(
        latent_state_dim=latent_state_dim, n_layers=8, latent_dim=64, heads=4
    ),
    state_decoder=StateDecoder(state_dim=env_config.state_dim),
    action_decoder=ActionDecoder(act_dim=env_config.act_dim),
    latent_state_dim=latent_state_dim,
    latent_action_dim=latent_action_dim,
    env_config=env_config,
    env_cls=env_cls,
    seed=seed,
    target_net_tau=0.05,
    rollouts=256,
    epochs=256,
    batch_size=32,
    every_k=every_k,
    traj_per_rollout=256,
    rollout_length=64,
    state_radius=1.25,
    action_radius=2.0,
    reconstruction_weight=1.0,
    forward_weight=1.0,
    smoothness_weight=1.0,
    condensation_weight=10.0,
    dispersion_weight=100.0,
    forward_gate_sharpness=1,
    smoothness_gate_sharpness=1,
    dispersion_gate_sharpness=1,
    condensation_gate_sharpness=1,
<<<<<<< HEAD
    forward_gate_center=-14,
=======
    forward_gate_center=-16,
>>>>>>> 2979a7fb
    smoothness_gate_center=-9,
    dispersion_gate_center=-9,
    condensation_gate_center=-16,
)

rng, key = jax.random.split(key)
train_state = TrainState.init(rng, train_config)

wandb.init(
    # set the wandb project where this run will be logged
    project="Latch",
    config=train_config.make_dict(),
)

# Check if dir exists
if os.path.exists(checkpoint_dir):
    # If it exists wait 3 seconds and then delete it (iterate counter in console for 3 seconds)
    for i in [3, 2, 1, 0]:
        print(f"⏲️ Preparing to delete old checkpoints in {i} second(s)...", end="\r")
        sys.stdout.flush()
        time.sleep(1)
    print("\n🧹 Clearing old checkpoints...")

    shutil.rmtree(checkpoint_dir)


def host_save_model(key, train_state, i):
    checkpoint_path = checkpoint_dir / f"checkpoint_r{i}_s{train_state.step}"
    checkpointer.save(
        checkpoint_path.absolute(),
        train_state,
    )
    wandb.save(str(checkpoint_dir / "checkpoint_r*"), base_path=str(checkpoint_dir))


def save_model(key, train_state, i):
    def save_model_for_tap(tap_pack, transforms):
        key, train_state, i = tap_pack
        host_save_model(key, train_state, i)

    id_tap(save_model_for_tap, (key, train_state, i))


def eval_model(key, train_state, i):
    rng, key = jax.random.split(key)
    _, infos, dense_states = eval_batch_actor(
        key=rng,
        start_state=env_cls.init(),
        net_state=train_state.target_net_state,
        train_config=train_state.train_config,
    )

    infos.dump_to_wandb(train_state)
    env_cls.send_wandb_video(
        name="Actor Video",
        states=dense_states[0],
        env_config=env_config,
        step=train_state.step,
    )


def save_and_eval_model(key, train_state, i):
    """Saves the model and evaluates it."""
    jax.debug.print("Saving 💾 and Evaluating 🧐 Network")

    save_model(key, train_state, i)
    eval_model(key, train_state, i)


def print_rollout_msg_for_tap(tap_pack, transforms):
    i = tap_pack
    print(f"Rollout 🛺 {i}")


print("Starting Training Loop 🤓")

save_and_eval_every = 1


# @profile
def train_loop(train_state, x_pack):
    i, key = x_pack

    id_tap(print_rollout_msg_for_tap, i)

    is_every = i % save_and_eval_every == 0
    jax.lax.cond(
        is_every,
        save_and_eval_model,
        lambda key, train_state, i: None,
        *(key, train_state, i),
    )

    rng, key = jax.random.split(key)
    train_state = train_rollout(
        key=key,
        train_state=train_state,
    )

    return train_state, None


xs = (jnp.arange(train_config.rollouts), jax.random.split(key, train_config.rollouts))

final_train_state, _ = jax.lax.scan(train_loop, train_state, xs)

print("Finished Training 🎉")<|MERGE_RESOLUTION|>--- conflicted
+++ resolved
@@ -91,11 +91,7 @@
     smoothness_gate_sharpness=1,
     dispersion_gate_sharpness=1,
     condensation_gate_sharpness=1,
-<<<<<<< HEAD
     forward_gate_center=-14,
-=======
-    forward_gate_center=-16,
->>>>>>> 2979a7fb
     smoothness_gate_center=-9,
     dispersion_gate_center=-9,
     condensation_gate_center=-16,
